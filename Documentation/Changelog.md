## CHANGELOG

<<<<<<< HEAD
### 1.0.3

- When you using `startAnimating` method to start indefinite rotation animation, it’s possible now change optional `rotationTime` and `fullRotationCountInRotationTime` parameters to change the rotation speed;

### 1.0.2

- Fixed memory leak when re-drawing the wheel;
=======
### 1.1.0

- Added support for **macOS 10.11** and above;
- Added support for **tvOS 9.0** and above;
- **`TextPreferences`** initialize process changed;
- **`ImagePreferences`** initialize process changed;
- **`WheelPreferences`** initialize process changed;
- **`SpinButtonPreferences`** initialize process changed;
- **`PinImageViewPreferences`** initialize process changed;
- **`AnchorImage`** initialize process changed;
- Fixed image `flipUpsideDown` from not working;
- See migration process here: [**from 1.0.x to 1.x.x**](Migrations/Migration_1_to_1.x.md);
>>>>>>> 6b9d4106

### 1.0.1

- Fixed layout warnings;
- Fixed incorrect spinButton background image setting;
- Fixed incorrect spinButton isEnabled setting;
- Fixed incorrect content image position;
- Fixed incorrect content line position;
- Fixed incorrect slice border width;
- Fixed incorrect content position after setting circle border height;
- Fixed horizontal position in the vertical text;
- Other small improvements are made;

### 1.0.0

- Small improvements and bug fixes;
- Updated example project with rotation and animation API example;
- Pull request [#4](https://github.com/sh-khashimov/SwiftFortuneWheel/pull/4) merged;
- See migration information here: [**from 0.x.x to 1.0.0**](Migrations/Migration_0_to_1.md);

### 0.9.0
- Added rotation API: `rotate(toIndex index: Int)`, `rotate(rotationOffset: CGFloat)`;
- Added parameters *full rotations until start deceleration* and *animation duration* to animation API;
- `startAnimating(fullRotationTimeInSeconds: Int, finishIndex: Int)` changed to `startAnimating(indefiniteRotationTimeInSeconds: Int, finishIndex: Int)`
- Internal code refactoring;

### 0.8.1
- Issue #2 fix;

### 0.8.0
- Text now can be separated into `lines`;
- Added `line break mode` to the `TextPreferences`;
- Added `spacing` between lines to the `TextPreferences`;
- Added `alignment` to the `TextPreferences`;

### 0.7.0
- Added text orientation to `TextPreferences`;
- `preferedFontSize` removed from `TextPreferences`;
- `flipUpsideDown` fixed;


### v0.6.2
- Fixed bug during init process;
- In `TextPreferences`, `flipUpsideDown` now default value is `true`;
- Playground added to `SwiftFortuneWheel` project;


### v0.6.1

- `startAnimating(fullRotationTimeInSeconds: Int, finishIndex: Int, _ completion:((Bool) -> Void)?)` - completion fix

### v0.6.0
- Added `line` to `Slice.ContentType` and `LinePreferences`. Now supports a curved line inside a slice;
- Optional `backgroundColor` added to `Slice`. You can now override a background color for specified `Slice`, during `Slice` initialization;
- Optional `centerImageAnchor` added to `WheelPreferences`. You can now add a secondary anchor image for each slice that will be located at the center of wheel’s border;
- Examples updated;

### v0.5.0

First public release<|MERGE_RESOLUTION|>--- conflicted
+++ resolved
@@ -1,14 +1,5 @@
 ## CHANGELOG
 
-<<<<<<< HEAD
-### 1.0.3
-
-- When you using `startAnimating` method to start indefinite rotation animation, it’s possible now change optional `rotationTime` and `fullRotationCountInRotationTime` parameters to change the rotation speed;
-
-### 1.0.2
-
-- Fixed memory leak when re-drawing the wheel;
-=======
 ### 1.1.0
 
 - Added support for **macOS 10.11** and above;
@@ -21,7 +12,14 @@
 - **`AnchorImage`** initialize process changed;
 - Fixed image `flipUpsideDown` from not working;
 - See migration process here: [**from 1.0.x to 1.x.x**](Migrations/Migration_1_to_1.x.md);
->>>>>>> 6b9d4106
+
+### 1.0.3
+
+- When you using `startAnimating` method to start indefinite rotation animation, it’s possible now change optional `rotationTime` and `fullRotationCountInRotationTime` parameters to change the rotation speed;
+
+### 1.0.2
+
+- Fixed memory leak when re-drawing the wheel;
 
 ### 1.0.1
 
